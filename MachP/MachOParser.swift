--- conflicted
+++ resolved
@@ -114,28 +114,28 @@
                     sliceInfo["numImportedSymbols"] = imported["numImportedSymbols"]
                 }
 
-<<<<<<< HEAD
+
                 // Parse symbol and dynamic symbol tables
                 let symData = SymbolParser.parseSymbolTables(
-=======
+
                 // Parse exported symbols from the symbol table if present
                 let exported = SymbolParser.parseExportedSymbols(
->>>>>>> c28f277d
+
                     from: sliceData,
                     loadCommands: loadCommands,
                     isBigEndian: isBigEndianSlice
                 )
-<<<<<<< HEAD
+
                 if let symtab = symData["symtab"] {
                     sliceInfo["symtab"] = symtab
                 }
                 if let dysymtab = symData["dysymtab"] {
                     sliceInfo["dysymtab"] = dysymtab
-=======
+
                 if let exportSyms = exported["exports"] as? [String], !exportSyms.isEmpty {
                     sliceInfo["exports"] = exportSyms
                     sliceInfo["numExports"] = exported["numExports"]
->>>>>>> c28f277d
+
                 }
                 
                 // ---------- Segments / Code‑sig ----------
